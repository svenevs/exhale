# -*- coding: utf8 -*-
########################################################################################
# This file is part of exhale.  Copyright (c) 2017-2022, Stephen McDowell.             #
# Full BSD 3-Clause license available here:                                            #
#                                                                                      #
#                https://github.com/svenevs/exhale/blob/master/LICENSE                 #
########################################################################################
"""
Tests for the ``cpp_nesting`` project.
"""

from __future__ import unicode_literals

import os.path as osp
import re
import subprocess
from textwrap import dedent

from exhale.utils import heading_mark

from testing.base import ExhaleTestCase
from testing.decorators import confoverrides, no_cleanup
from testing.hierarchies import                                                        \
    class_hierarchy, compare_class_hierarchy, compare_file_hierarchy, file,            \
    file_hierarchy, page


# NOTE: See setUp / tearDown in CPPNestingPages below.  That file is being
# generated to test the page hierarchy, but we don't want it included in the
# tests here which assert the page hierarchy being empty.
# TODO: assert that the page hierarchy is actually empty.
@confoverrides(exhale_args={
    "exhaleDoxygenStdin": dedent("""\
        INPUT            = ../include
        EXCLUDE_PATTERNS = */page_town_rock*.hpp
    """)})
class CPPNesting(ExhaleTestCase):
    """
    Primary test class for project ``cpp_nesting``.
    """

    test_project = "cpp_nesting"
    """.. testproject:: cpp_nesting"""

    def test_hierarchies(self):
        """Verify the class and file hierarchies."""
        compare_class_hierarchy(self, class_hierarchy(self.class_hierarchy_dict()))
        compare_file_hierarchy(self, file_hierarchy(self.file_hierarchy_dict()))
        assert len(self.app.exhale_root.pages) == 0  # pages got excluded

    @confoverrides(exhale_args={"doxygenStripFromPath": "../include"})
    def test_hierarchies_stripped(self):
        """
        Verify the class and file hierarchies with ``doxygenStripFromPath=../include``.
        """
        compare_class_hierarchy(self, class_hierarchy(self.class_hierarchy_dict()))
        # dirty hack to pop off the first include/ directory without needing to know
        # the actual object that is the first and only key
        file_hierarchy_dict = self.file_hierarchy_dict()
        for key in file_hierarchy_dict:
            no_include = file_hierarchy_dict[key]
            break
        compare_file_hierarchy(self, file_hierarchy(no_include))


class CPPNestingPages(ExhaleTestCase):
    """
    Primary test class for project ``doxygenpage``.

    .. note::

        Setup for this test is particularly fickle.  There are only two test
        cases because there are only two file paths we generate.  Order of tests
        is not guaranteed, so each test needs to exclude it's alternate.  Eww.
    """

    test_project = "cpp_nesting"
    """.. testproject:: cpp_nesting"""

    def get_gen_page(self, page):
        """Return the generated node's rst document text as a string."""
        gen_file = osp.join(page.root_owner.root_directory, page.file_name)
        with open(gen_file, "r") as f:
            return f.read()

    def check_gen_page(self, page):
        """Verify expected link, title, and directive are on the page."""
        # NOTE: should *never* be called with p.refid == "indexpage", that is
        # not generated.
        page_contents = self.get_gen_page(page)
        link = "_page_{refid}".format(refid=page.refid)
        title = "{title}\n{underline}".format(
            title=page.title, underline=heading_mark(page.title, "="))
        directive = ".. doxygenpage:: {refid}".format(refid=page.refid)
        assert link in page_contents
        assert title in page_contents
        assert directive in page_contents

    def check_most_pages(self, uses_mainpage=True, main_refid="indexpage"):
        r"""Check the majority of the page generation.

        **Parameters**
            uses_mainpage (:class:`python:bool`)
                Whether or not ``\mainpage`` is used.

            main_refid (:class:`python:str`)
                If ``uses_mainpage`` is ``False``, then whatever ``\mainpage``
                was replaced to ``\page {main_refid}``.
        """
        # Checks that the right files are included or not included in the library
        # root document.  Specifically, whether these are found:
        #
        #     - .. include:: page_index.rst from doxygen \mainpage
        #     - .. include:: page_view_hierarchy.rst (from any \page not \mainpage)
        self.test_common()

        # Make sure nothing changed with the class / file hierarchies.
        compare_class_hierarchy(self, class_hierarchy(self.class_hierarchy_dict()))
        file_hierarchy_dict = self.file_hierarchy_dict()
        include_dir = set(file_hierarchy_dict.keys()).pop()
        # TODO: make this a parameter if we add more than two tests...
        if uses_mainpage:
            f_name = "page_town_rock.hpp"
<<<<<<< HEAD
            # Not sure why, but when it's a mainpage it's called "index" and when it's not
            # it's called "overview" this is a bit hacky but seems to fix it.
            custom_page = "index"
        else:
            f_name = "page_town_rock_alt.hpp"
            custom_page = "overview"
        file_hierarchy_dict[include_dir][file(f_name)] = {
            page(custom_page): {
                page("intro"): {
                    page("more_nesting"): {},
                    page("more_nesting_redux"): {
                        page("more_nesting_redux_again"): {},
                        page("more_nesting_redux_again_again"): {},
                    },
                },
                page("advanced"): {}
            },
        }
        file_hierarchy_temp = file_hierarchy(file_hierarchy_dict)

        def flattenHierarchyFile(file):
            # Exhale makes separate files for everything, this flattens the children of nested files
            # and makes it into one list, allowing for the tests to only define the nested structure
            children = file.children
            new_children = []
            for child in children:
                if child.kind == 'page' and len(child.children) > 0:
                    for subchild in flattenHierarchyFile(child):
                        new_children.append(subchild)
            return children + new_children
        # Fix for doxygen pages, the hierarchy in the tests needs to be flattened to get the same
        # result as the normal graph does.
        for i, f in enumerate(file_hierarchy_temp.files):
            file_hierarchy_temp.files[i].children = flattenHierarchyFile(f)

        compare_file_hierarchy(self, file_hierarchy_temp)
=======
            outer_page = "index"
        else:
            f_name = "page_town_rock_alt.hpp"
            outer_page = "overview"

        # In doxygen 1.8.x no pages appear, but in 1.9.x they exist and are required to
        # be added in order for tests to pass.
        doxygen_proc = subprocess.run(
            ["doxygen", "--version"], capture_output=True, check=True)
        doxygen_stdout = doxygen_proc.stdout.decode("utf8").strip()
        match = re.match(
            r"(\d+)\.(\d+)\.(\d+)", doxygen_proc.stdout.decode("utf-8").strip())
        try:
            major, minor, patch = [int(g) for g in match.groups()]
        except Exception as e:
            self.fail(
                f"Could not obtain doxygen version number from {doxygen_stdout}: {e}")

        if (major, minor) < (1, 9):
            page_hierarchy = {}
        else:
            page_hierarchy = {
                page(outer_page): {
                    page("intro"): {
                        page("more_nesting"): {},
                        page("more_nesting_redux"): {
                            page("more_nesting_redux_again"): {},
                            page("more_nesting_redux_again_again"): {}
                        }
                    },
                    page("advanced"): {}
                },
            }
        file_hierarchy_dict[include_dir][file(f_name)] = page_hierarchy

        compare_file_hierarchy(self, file_hierarchy(file_hierarchy_dict))
>>>>>>> abde299e

        # Validate the misc page hierarchy details.
        exhale_root = self.app.exhale_root
        all_pages = [p for p in exhale_root.all_nodes if p.kind == "page"]
        assert len(all_pages) == 7

        # \mainpage A simple manual
        # - \subpage intro
        # - \subpage advanced "Advanced usage"
        assert len(exhale_root.pages) == 1
        index = exhale_root.pages[0]
        assert index.refid == main_refid
        if not uses_mainpage:
            self.check_gen_page(index)
        assert len(index.children) == 2
        # NOTE: sort should keep intro in front of advanced.
        index_children = sorted(index.children)
        assert index_children[0].refid == "intro"
        assert index_children[1].refid == "advanced"

        # \page intro Introduction
        # - \subpage more_nesting
        # - \subpage more_nesting_redux
        intro = index_children[0]
        assert len(intro.children) == 2
        assert intro.children[0].refid == "more_nesting"
        assert intro.children[1].refid == "more_nesting_redux"
        self.check_gen_page(intro)

        # \page advanced Advanced Usage
        advanced = index_children[1]
        assert len(advanced.children) == 0
        self.check_gen_page(advanced)

        # \page more_nesting More Information
        mn = intro.children[0]
        assert len(mn.children) == 0
        self.check_gen_page(mn)

        # \page more_nesting_redux Even More Information
        mnr = intro.children[1]
        # - \subpage more_nesting_redux_again
        # - \subpage more_nesting_redux_again_again
        assert len(mnr.children) == 2
        assert mnr.children[0].refid == "more_nesting_redux_again"
        assert mnr.children[1].refid == "more_nesting_redux_again_again"
        self.check_gen_page(mnr)

        # \page more_nesting_redux_again Too Much Information
        mnra = mnr.children[0]
        assert len(mnra.children) == 0
        self.check_gen_page(mnra)

        # \page more_nesting_redux_again_again Way Too Much Information
        mnraa = mnr.children[1]
        assert len(mnraa.children) == 0
        self.check_gen_page(mnraa)

    @confoverrides(exhale_args={
        "rootFileTitle": "",
        "exhaleDoxygenStdin": dedent("""\
            INPUT            = ../include
            EXCLUDE_PATTERNS = */page_town_rock_alt.hpp
        """)})
    def test_hierarchies_primary_mainpage(self):
        """Verify the class, file, and page hierarchies."""
        self.check_most_pages(uses_mainpage=True)
        # Last but not least, we expect the hierarchy to *not* have indexpage.
        expected_page_hierarchy = dedent(r"""
            Page Hierarchy
            --------------

            - :ref:`page_intro`
                - :ref:`page_more_nesting`
                - :ref:`page_more_nesting_redux`
                    - :ref:`page_more_nesting_redux_again`
                    - :ref:`page_more_nesting_redux_again_again`
            - :ref:`page_advanced`
        """)
        with open(self.app.exhale_root.page_hierarchy_file, "r") as phf:
            assert expected_page_hierarchy in phf.read()

    @confoverrides(exhale_args={
        "exhaleDoxygenStdin": dedent("""\
            INPUT            = ../include
            EXCLUDE_PATTERNS = */page_town_rock.hpp
        """)})
    def test_hierarchies_primary_no_mainpage(self):
        """Verify the class, file, and page hierarchies."""
        self.check_most_pages(uses_mainpage=False, main_refid="overview")

        # Last but not least, we expect the hierarchy to *not* have indexpage.
        expected_page_hierarchy = dedent(r"""
            Page Hierarchy
            --------------

            - :ref:`page_overview`
                - :ref:`page_intro`
                    - :ref:`page_more_nesting`
                    - :ref:`page_more_nesting_redux`
                        - :ref:`page_more_nesting_redux_again`
                        - :ref:`page_more_nesting_redux_again_again`
                - :ref:`page_advanced`
        """)
        with open(self.app.exhale_root.page_hierarchy_file, "r") as phf:
            assert expected_page_hierarchy in phf.read()

    @no_cleanup
    @confoverrides(exhale_args={
        "rootFileTitle": "",
        "exhaleDoxygenStdin": dedent("""\
            INPUT            = ../include
            EXCLUDE_PATTERNS = */page_town_rock_alt.hpp
        """)})
    def test_html_output(self):
        """
        Verify exhale builds a project.

        This is not really a test.  But it can be helpful to view a test project build,
        in the ``testing/projects/cpp_nesting`` folder you can open
        ``docs_CPPNestingPages_test_html_output/_build/html/index.html`` to view.
        """
        self.app.build()<|MERGE_RESOLUTION|>--- conflicted
+++ resolved
@@ -121,44 +121,6 @@
         # TODO: make this a parameter if we add more than two tests...
         if uses_mainpage:
             f_name = "page_town_rock.hpp"
-<<<<<<< HEAD
-            # Not sure why, but when it's a mainpage it's called "index" and when it's not
-            # it's called "overview" this is a bit hacky but seems to fix it.
-            custom_page = "index"
-        else:
-            f_name = "page_town_rock_alt.hpp"
-            custom_page = "overview"
-        file_hierarchy_dict[include_dir][file(f_name)] = {
-            page(custom_page): {
-                page("intro"): {
-                    page("more_nesting"): {},
-                    page("more_nesting_redux"): {
-                        page("more_nesting_redux_again"): {},
-                        page("more_nesting_redux_again_again"): {},
-                    },
-                },
-                page("advanced"): {}
-            },
-        }
-        file_hierarchy_temp = file_hierarchy(file_hierarchy_dict)
-
-        def flattenHierarchyFile(file):
-            # Exhale makes separate files for everything, this flattens the children of nested files
-            # and makes it into one list, allowing for the tests to only define the nested structure
-            children = file.children
-            new_children = []
-            for child in children:
-                if child.kind == 'page' and len(child.children) > 0:
-                    for subchild in flattenHierarchyFile(child):
-                        new_children.append(subchild)
-            return children + new_children
-        # Fix for doxygen pages, the hierarchy in the tests needs to be flattened to get the same
-        # result as the normal graph does.
-        for i, f in enumerate(file_hierarchy_temp.files):
-            file_hierarchy_temp.files[i].children = flattenHierarchyFile(f)
-
-        compare_file_hierarchy(self, file_hierarchy_temp)
-=======
             outer_page = "index"
         else:
             f_name = "page_town_rock_alt.hpp"
@@ -195,7 +157,6 @@
         file_hierarchy_dict[include_dir][file(f_name)] = page_hierarchy
 
         compare_file_hierarchy(self, file_hierarchy(file_hierarchy_dict))
->>>>>>> abde299e
 
         # Validate the misc page hierarchy details.
         exhale_root = self.app.exhale_root
