--- conflicted
+++ resolved
@@ -1235,13 +1235,6 @@
                 err_msg.write(textwrap.dedent('''
                     While attempting to discover the file that Doxygen refid `{0}` was
                     defined in, more than one candidate was found.  The candidates were:
-<<<<<<< HEAD
-                '''.format(refid))))
-                bullet = "  -"
-                utils.verbose_log(utils.critical(
-                    "{0}{1}".format(bullet, "\n{0}".format(bullet).join("{0}, {1}".format(c.name, c.refid) for c in candidates))
-                ))
-=======
                 '''.format(refid)))
                 # NOTE: candidates should only ever contain File nodes (thus c.location
                 #       should exist, and already be populated).
@@ -1251,7 +1244,6 @@
                 utils.verbose_log(utils.critical(err_msg.getvalue()))
             # NOTE: no 'else' clause here, a warning about no file link generated is
             #       produced when the rst file is written
->>>>>>> 5db06fa5
 
         # now that all nodes have been discovered, process template parameters, and
         # coordinate any base / derived inheritance relationships
